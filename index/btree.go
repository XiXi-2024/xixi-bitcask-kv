--- conflicted
+++ resolved
@@ -10,22 +10,22 @@
 
 // BTree B 树索引实现
 // https://github.com/google/btree
-type BTreeIndex struct {
+type BTree struct {
 	tree *btree.BTree
 	// 底层实现非线程安全, 需要自行保证
 	lock *sync.RWMutex
 }
 
 // NewBTree 创建新索引实例
-func NewBTree() *BTreeIndex {
+func NewBTree() *BTree {
 	// 返回默认实例
-	return &BTreeIndex{
+	return &BTree{
 		tree: btree.New(33),
 		lock: new(sync.RWMutex),
 	}
 }
 
-func (bt *BTreeIndex) Put(key []byte, pos *data.LogRecordPos) *data.LogRecordPos {
+func (bt *BTree) Put(key []byte, pos *data.LogRecordPos) *data.LogRecordPos {
 	it := &Item{key: key, pos: pos}
 	bt.lock.Lock()
 	oldItem := bt.tree.ReplaceOrInsert(it)
@@ -36,13 +36,9 @@
 	return oldItem.(*Item).pos
 }
 
-<<<<<<< HEAD
-func (bt *BTreeIndex) Get(key []byte) *data.LogRecordPos {
-=======
 func (bt *BTree) Get(key []byte) *data.LogRecordPos {
 	bt.lock.RLock()
 	defer bt.lock.RUnlock()
->>>>>>> 5cb67f3c
 	it := &Item{key: key}
 	btreeItem := bt.tree.Get(it)
 	if btreeItem == nil {
@@ -51,7 +47,7 @@
 	return btreeItem.(*Item).pos
 }
 
-func (bt *BTreeIndex) Delete(key []byte) (*data.LogRecordPos, bool) {
+func (bt *BTree) Delete(key []byte) (*data.LogRecordPos, bool) {
 	it := &Item{key: key}
 	bt.lock.Lock()
 	oldItem := bt.tree.Delete(it)
@@ -62,15 +58,15 @@
 	return oldItem.(*Item).pos, true
 }
 
-func (bt *BTreeIndex) Size() int {
+func (bt *BTree) Size() int {
 	return bt.tree.Len()
 }
 
-func (bt *BTreeIndex) Close() error {
+func (bt *BTree) Close() error {
 	return nil
 }
 
-func (bt *BTreeIndex) Iterator(reverse bool) Iterator {
+func (bt *BTree) Iterator(reverse bool) Iterator {
 	if bt.tree == nil {
 		return nil
 	}
