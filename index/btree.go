package index

import (
	"bytes"
	"github.com/XiXi-2024/xixi-bitcask-kv/data"
	"github.com/google/btree"
	"sort"
	"sync"
)

// BTreeIndex B 树索引实现
// https://github.com/google/btree
type BTreeIndex struct {
	tree *btree.BTree
	// 底层实现非线程安全, 需要自行保证
	lock *sync.RWMutex
}

// NewBTree 创建新索引实例
func NewBTree() *BTreeIndex {
	// 返回默认实例
	return &BTreeIndex{
		tree: btree.New(33),
		lock: new(sync.RWMutex),
	}
}

func (bt *BTreeIndex) Put(key []byte, pos *data.LogRecordPos) *data.LogRecordPos {
	it := &Item{key: key, pos: pos}
	bt.lock.Lock()
	oldItem := bt.tree.ReplaceOrInsert(it)
	bt.lock.Unlock()
	if oldItem == nil {
		return nil
	}
	return oldItem.(*Item).pos
}

func (bt *BTreeIndex) Get(key []byte) *data.LogRecordPos {
	bt.lock.RLock()
	defer bt.lock.RUnlock()
	it := &Item{key: key}
	btreeItem := bt.tree.Get(it)
	if btreeItem == nil {
		return nil
	}
	return btreeItem.(*Item).pos
}

func (bt *BTreeIndex) Delete(key []byte) (*data.LogRecordPos, bool) {
	it := &Item{key: key}
	bt.lock.Lock()
	oldItem := bt.tree.Delete(it)
	bt.lock.Unlock()
	if oldItem == nil {
		return nil, false
	}
	return oldItem.(*Item).pos, true
}

func (bt *BTreeIndex) Size() int {
	return bt.tree.Len()
}

func (bt *BTreeIndex) Close() error {
	return nil
}

func (bt *BTreeIndex) Iterator(reverse bool) Iterator {
	if bt.tree == nil {
		return nil
	}
	bt.lock.RLock()
	defer bt.lock.RUnlock()
	return newBTreeIterator(bt.tree, reverse)
}

<<<<<<< HEAD
// BTreeIndex 索引迭代器
=======
// BTree 索引迭代器
// todo 优化点：采取效率更高的迭代方式
>>>>>>> f734e856
type btreeIterator struct {
	reverse  bool // 是否降序遍历
	curIndex int  // 当前遍历位置
	values   []*Item
}

func newBTreeIterator(tree *btree.BTree, reverse bool) *btreeIterator {
	// 暂时将所有项放入数组中进行操作, 可能导致占用内存急剧膨胀
	var idx int
	values := make([]*Item, tree.Len())

	// 定义遍历函数
	saveValues := func(it btree.Item) bool {
		// 处理元素, 按顺序追加到数组中
		values[idx] = it.(*Item)
		idx++
		// 返回 false 终止遍历
		return true
	}

	if reverse {
		// 升序遍历
		tree.Descend(saveValues)
	} else {
		// 降序遍历
		tree.Ascend(saveValues)
	}

	return &btreeIterator{
		curIndex: 0,
		reverse:  reverse,
		values:   values,
	}
}

func (bti *btreeIterator) Rewind() {
	bti.curIndex = 0
}

func (bti *btreeIterator) Seek(key []byte) {
	// 初始化时底层数组已有序 直接二分查找即可
	if bti.reverse {
		bti.curIndex = sort.Search(len(bti.values), func(i int) bool {
			return bytes.Compare(bti.values[i].key, key) <= 0
		})
	} else {
		bti.curIndex = sort.Search(len(bti.values), func(i int) bool {
			return bytes.Compare(bti.values[i].key, key) >= 0
		})
	}
}

func (bti *btreeIterator) Next() {
	bti.curIndex++
}

func (bti *btreeIterator) Valid() bool {
	return bti.curIndex < len(bti.values)
}

func (bti *btreeIterator) Key() []byte {
	return bti.values[bti.curIndex].key
}

func (bti *btreeIterator) Value() *data.LogRecordPos {
	return bti.values[bti.curIndex].pos
}

func (bti *btreeIterator) Close() {
	bti.values = nil
}<|MERGE_RESOLUTION|>--- conflicted
+++ resolved
@@ -75,12 +75,7 @@
 	return newBTreeIterator(bt.tree, reverse)
 }
 
-<<<<<<< HEAD
 // BTreeIndex 索引迭代器
-=======
-// BTree 索引迭代器
-// todo 优化点：采取效率更高的迭代方式
->>>>>>> f734e856
 type btreeIterator struct {
 	reverse  bool // 是否降序遍历
 	curIndex int  // 当前遍历位置
